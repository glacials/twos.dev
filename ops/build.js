--- conflicted
+++ resolved
@@ -8,13 +8,8 @@
 import Markdoc from '@markdoc/markdoc'
 import replaceExt from 'replace-ext'
 
-<<<<<<< HEAD
 const src = './src';
 const dist = './dist';
-=======
-const writingDir = './src';
-const buildDir = './dist';
->>>>>>> 7e045401
 
 (async () => {
   // Anything in here will be waited on before the process exits.
@@ -26,7 +21,6 @@
     }
     await fs.mkdir(dist)
 
-<<<<<<< HEAD
     const header = fs.readFile(`${src}/_header.html`)
     const footer = fs.readFile(`${src}/_footer.html`)
 
@@ -37,28 +31,6 @@
 
       return fs.readFile(`${src}/${filename}`, {encoding: 'utf8'}).then(async body => {
         const stat = fs.stat(`${src}/${filename}`)
-=======
-    // Change any .txt or no-extension file to .md
-    await Promise.all((await fs.readdir(writingDir)).map(filename => {
-      if (filename.substring(filename.length - ".txt".length) == ".txt" || filename.indexOf('.') < 0) {
-        return fs.rename(
-          `${writingDir}/${filename}`,
-          `${writingDir}/${replaceExt(`${writingDir}/${filename}`, '.md')}`,
-        )
-      }
-
-      return Promise.resolve()
-    }))
-
-    const header = fs.readFile(`./src/_header.html`)
-    const footer = fs.readFile(`./src/_footer.html`)
-
-    // Re-glob after renames 
-    // TODO: Just remember the renames
-    const files = (await fs.readdir(writingDir)).map(async filename => {
-      return fs.readFile(`${writingDir}/${filename}`, {encoding: 'utf8'}).then(async body => {
-        const stat = fs.stat(`${writingDir}/${filename}`)
->>>>>>> 7e045401
         const ast = Markdoc.parse(body)
         const content = Markdoc.transform(ast)
         let html = Markdoc.renderers.html(content)
@@ -93,16 +65,11 @@
         }
         if (error) {
           promises.push(fs.writeFile(
-<<<<<<< HEAD
-            `${dist}/${filename}`,
-            `---\n${yaml.stringify(frontmatter)}---\n\n${body}`,
-=======
-            `${writingDir}/${filename}`,
+            `${src}/${filename}`,
             `---\n${yaml.stringify(frontmatter)}---\n\n` + body.replace(
               `---\n${originalFrontmatter}\n---\n\n`,
               '',
             )
->>>>>>> 7e045401
           ))
         }
         return {
@@ -117,11 +84,7 @@
 
     await Promise.all(
       files.map(async file => fs.writeFile(
-<<<<<<< HEAD
-        `${dist}/${(await file).shortname}.html`,
-=======
         `${buildDir}/${(await file).desiredFilename}`,
->>>>>>> 7e045401
         (await header) + (await file).body + (await footer),
       ))
     )
